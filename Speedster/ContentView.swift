//
//  ContentView.swift
//  Speedster
//
//  Created by Prayudi Satriyo on 29/10/25.
//

import SwiftUI
import MapKit
import CoreLocation
import Combine

final class LocationManager: NSObject, ObservableObject, CLLocationManagerDelegate {
    @Published var region: MKCoordinateRegion
    @Published var speed: CLLocationSpeed = 0
<<<<<<< HEAD
    @Published var totalDistance: CLLocationDistance = 0
=======
>>>>>>> 905c9f9b

    private let locationManager: CLLocationManager
    private var isInitialLocationSet = false
    private var lastLocation: CLLocation?

    override init() {
        let defaultCoordinate = CLLocationCoordinate2D(latitude: 37.3349, longitude: -122.00902)
        region = MKCoordinateRegion(
            center: defaultCoordinate,
            span: MKCoordinateSpan(latitudeDelta: 0.05, longitudeDelta: 0.05)
        )
        locationManager = CLLocationManager()

        super.init()

        locationManager.delegate = self
        locationManager.desiredAccuracy = kCLLocationAccuracyBest
        locationManager.distanceFilter = 10 // Only update when moved 10 meters
        locationManager.activityType = .fitness
        locationManager.pausesLocationUpdatesAutomatically = false
        locationManager.requestWhenInUseAuthorization()
        handleAuthorizationStatus(locationManager.authorizationStatus)
    }

    func locationManagerDidChangeAuthorization(_ manager: CLLocationManager) {
        handleAuthorizationStatus(manager.authorizationStatus)
    }

    private func handleAuthorizationStatus(_ status: CLAuthorizationStatus) {
        switch status {
        case .authorizedAlways, .authorizedWhenInUse:
            if CLLocationManager.locationServicesEnabled() {
                locationManager.startUpdatingLocation()
            }
        case .denied, .restricted:
            locationManager.stopUpdatingLocation()
            DispatchQueue.main.async {
                self.speed = 0
            }
        case .notDetermined:
            locationManager.requestWhenInUseAuthorization()
        @unknown default:
            break
        }
    }

    func locationManager(_ manager: CLLocationManager, didUpdateLocations locations: [CLLocation]) {
        guard let location = locations.last else { return }

        let coordinate = location.coordinate
<<<<<<< HEAD
        
        // Calculate distance from last location
        if let lastLoc = lastLocation {
            let distance = lastLoc.distance(from: location)
            // Only add to total distance if the movement is significant and reasonable (not GPS jitter)
            if distance > 5 && distance < 100 {
                DispatchQueue.main.async {
                    self.totalDistance += distance
                }
            }
        }
        
        lastLocation = location
        
        DispatchQueue.main.async {
            // Only update the region center on first location or if the user is tracking
            if !self.isInitialLocationSet {
                let initialRegion = MKCoordinateRegion(
                    center: coordinate,
                    span: MKCoordinateSpan(latitudeDelta: 0.01, longitudeDelta: 0.01)
                )
                withAnimation(.easeInOut(duration: 0.5)) {
                    self.region = initialRegion
                }
                self.isInitialLocationSet = true
            } else {
                // Only update the center, preserve the current zoom level (span)
                let updatedRegion = MKCoordinateRegion(
                    center: coordinate,
                    span: self.region.span
                )
                // Use a subtle animation for center updates
                withAnimation(.easeInOut(duration: 0.3)) {
                    self.region = updatedRegion
                }
            }
=======
        let updatedRegion = MKCoordinateRegion(
            center: coordinate,
            span: MKCoordinateSpan(latitudeDelta: 0.05, longitudeDelta: 0.05)
        )

        DispatchQueue.main.async {
            withAnimation(.easeInOut(duration: 0.25)) {
                self.region = updatedRegion
            }
>>>>>>> 905c9f9b

            self.speed = location.speed >= 0 ? location.speed : 0
        }
    }

    func locationManager(_ manager: CLLocationManager, didFailWithError error: Error) {
        DispatchQueue.main.async {
            self.speed = 0
        }
<<<<<<< HEAD
    }

    var speedInKilometersPerHour: Double {
        return speed >= 0 ? speed * 3.6 : 0
    }
    
    var distanceInKilometers: Double {
        return totalDistance / 1000.0
    }
    
    func resetDistance() {
        totalDistance = 0
=======
    }

    var speedInKilometersPerHour: Double {
        return speed >= 0 ? speed * 3.6 : 0
>>>>>>> 905c9f9b
    }
}

struct MainView: View {
    @ObservedObject var locationManager: LocationManager
    @State private var userTrackingMode: MapUserTrackingMode = .none

    private static let speedFormatter: MeasurementFormatter = {
        let formatter = MeasurementFormatter()
        formatter.unitStyle = .medium
        formatter.unitOptions = .providedUnit
        let numberFormatter = NumberFormatter()
        numberFormatter.maximumFractionDigits = 1
        numberFormatter.minimumFractionDigits = 0
        formatter.numberFormatter = numberFormatter
        return formatter
    }()
    
    private static let distanceFormatter: MeasurementFormatter = {
        let formatter = MeasurementFormatter()
        formatter.unitStyle = .medium
        formatter.unitOptions = .providedUnit
        let numberFormatter = NumberFormatter()
        numberFormatter.maximumFractionDigits = 2
        numberFormatter.minimumFractionDigits = 0
        formatter.numberFormatter = numberFormatter
        return formatter
    }()

    private var speedText: String {
        let speed = locationManager.speedInKilometersPerHour
        if speed > 0 {
            let measurement = Measurement(value: speed, unit: UnitSpeed.kilometersPerHour)
            return Self.speedFormatter.string(from: measurement)
        } else {
            return "– km/h"
        }
    }
    
    private var distanceText: String {
        let distance = locationManager.distanceInKilometers
        let measurement = Measurement(value: distance, unit: UnitLength.kilometers)
        return Self.distanceFormatter.string(from: measurement)
    }

    var body: some View {
        ZStack {
            Map(
                coordinateRegion: $locationManager.region,
                interactionModes: [.pan, .zoom],
                showsUserLocation: true,
                userTrackingMode: $userTrackingMode
            )
            .ignoresSafeArea()

            // Centered speedometer
            VStack(spacing: 8) {
                Spacer()
                
                VStack(spacing: 12) {
                    // Large speedometer
                    Text(speedText)
                        .font(.system(.largeTitle, design: .rounded))
                        .fontWeight(.bold)
                        .monospacedDigit()
                        .foregroundColor(.primary)
                        .animation(.easeInOut(duration: 0.25), value: speedText)
                    
                    // Distance information
                    Text("Total distance: \(distanceText)")
                        .font(.system(.caption, design: .rounded))
                        .fontWeight(.medium)
                        .foregroundColor(.secondary)
                        .multilineTextAlignment(.center)
                }
                .padding(.horizontal, 32)
                .padding(.vertical, 24)
                .background(.ultraThinMaterial, in: RoundedRectangle(cornerRadius: 20))
                .shadow(radius: 8, x: 0, y: 4)
                
                Spacer()
            }
            
            // Location button in corner
            VStack {
                Spacer()
                HStack {
                    Spacer()
                    Button(action: {
                        withAnimation(.easeInOut(duration: 0.5)) {
                            userTrackingMode = .follow
                        }
                    }) {
                        Image(systemName: "location")
                            .font(.system(size: 18, weight: .medium))
                            .foregroundColor(.primary)
                            .frame(width: 44, height: 44)
                            .background(.ultraThinMaterial, in: Circle())
                            .shadow(radius: 4, x: 0, y: 2)
                    }
                    .padding(.trailing, 20)
                    .padding(.bottom, 100)
                }
            }
        }
        .onAppear {
            userTrackingMode = .none
        }
    }
}

struct SettingsView: View {
    @ObservedObject var locationManager: LocationManager
    @State private var showingResetAlert = false
    
    var body: some View {
        NavigationView {
            List {
                Section(header: Text("Distance Tracking")) {
                    HStack {
                        Text("Total Distance")
                        Spacer()
                        Text("\(String(format: "%.2f", locationManager.distanceInKilometers)) km")
                            .foregroundColor(.secondary)
                    }
                    
                    Button(action: {
                        showingResetAlert = true
                    }) {
                        HStack {
                            Image(systemName: "arrow.counterclockwise")
                            Text("Reset Distance Counter")
                        }
                        .foregroundColor(.red)
                    }
                }
                
                Section(header: Text("About")) {
                    HStack {
                        Text("Version")
                        Spacer()
                        Text("1.0")
                            .foregroundColor(.secondary)
                    }
                }
            }
            .navigationTitle("Settings")
            .alert("Reset Distance Counter", isPresented: $showingResetAlert) {
                Button("Cancel", role: .cancel) { }
                Button("Reset", role: .destructive) {
                    locationManager.resetDistance()
                }
            } message: {
                Text("This will reset your total distance counter to zero. This action cannot be undone.")
            }
        }
    }
}

struct ContentView: View {
    @StateObject private var locationManager = LocationManager()
    @State private var selectedTab = 0

    var body: some View {
        TabView(selection: $selectedTab) {
            MainView(locationManager: locationManager)
                .tabItem {
                    Image(systemName: "speedometer")
                    Text("Main")
                }
                .tag(0)
            
            SettingsView(locationManager: locationManager)
                .tabItem {
                    Image(systemName: "gear")
                    Text("Settings")
                }
                .tag(1)
        }
    }
}

#Preview {
    ContentView()
}<|MERGE_RESOLUTION|>--- conflicted
+++ resolved
@@ -13,10 +13,11 @@
 final class LocationManager: NSObject, ObservableObject, CLLocationManagerDelegate {
     @Published var region: MKCoordinateRegion
     @Published var speed: CLLocationSpeed = 0
-<<<<<<< HEAD
     @Published var totalDistance: CLLocationDistance = 0
-=======
->>>>>>> 905c9f9b
+    @Published var useMetric: Bool = true // true for km/h, false for mph
+    @Published var useDrivingView: Bool = false // true for driving perspective, false for standard above view
+    @Published var userLocation: CLLocationCoordinate2D?
+    @Published var userHeading: CLLocationDirection = 0
 
     private let locationManager: CLLocationManager
     private var isInitialLocationSet = false
@@ -38,6 +39,12 @@
         locationManager.activityType = .fitness
         locationManager.pausesLocationUpdatesAutomatically = false
         locationManager.requestWhenInUseAuthorization()
+        
+        // Enable heading updates for driving view
+        if CLLocationManager.headingAvailable() {
+            locationManager.headingFilter = 5 // Update when heading changes by 5 degrees
+        }
+        
         handleAuthorizationStatus(locationManager.authorizationStatus)
     }
 
@@ -50,9 +57,13 @@
         case .authorizedAlways, .authorizedWhenInUse:
             if CLLocationManager.locationServicesEnabled() {
                 locationManager.startUpdatingLocation()
+                if CLLocationManager.headingAvailable() {
+                    locationManager.startUpdatingHeading()
+                }
             }
         case .denied, .restricted:
             locationManager.stopUpdatingLocation()
+            locationManager.stopUpdatingHeading()
             DispatchQueue.main.async {
                 self.speed = 0
             }
@@ -67,22 +78,35 @@
         guard let location = locations.last else { return }
 
         let coordinate = location.coordinate
-<<<<<<< HEAD
-        
-        // Calculate distance from last location
+        
+        // Calculate heading from movement if we have a previous location
         if let lastLoc = lastLocation {
             let distance = lastLoc.distance(from: location)
+            
             // Only add to total distance if the movement is significant and reasonable (not GPS jitter)
             if distance > 5 && distance < 100 {
                 DispatchQueue.main.async {
                     self.totalDistance += distance
                 }
             }
+            
+            // Calculate course/heading from movement if traveling fast enough
+            if distance > 10 { // Only calculate course if moved at least 10 meters
+                let course = lastLoc.bearing(to: location)
+                DispatchQueue.main.async {
+                    // Use course from movement if compass heading is not reliable
+                    if self.userHeading == 0 || abs(course - self.userHeading) > 45 {
+                        self.userHeading = course
+                    }
+                }
+            }
         }
         
         lastLocation = location
         
         DispatchQueue.main.async {
+            self.userLocation = coordinate
+            
             // Only update the region center on first location or if the user is tracking
             if !self.isInitialLocationSet {
                 let initialRegion = MKCoordinateRegion(
@@ -104,17 +128,6 @@
                     self.region = updatedRegion
                 }
             }
-=======
-        let updatedRegion = MKCoordinateRegion(
-            center: coordinate,
-            span: MKCoordinateSpan(latitudeDelta: 0.05, longitudeDelta: 0.05)
-        )
-
-        DispatchQueue.main.async {
-            withAnimation(.easeInOut(duration: 0.25)) {
-                self.region = updatedRegion
-            }
->>>>>>> 905c9f9b
 
             self.speed = location.speed >= 0 ? location.speed : 0
         }
@@ -124,25 +137,143 @@
         DispatchQueue.main.async {
             self.speed = 0
         }
-<<<<<<< HEAD
+    }
+    
+    func locationManager(_ manager: CLLocationManager, didUpdateHeading newHeading: CLHeading) {
+        // Only update heading if it's accurate enough
+        if newHeading.headingAccuracy >= 0 {
+            DispatchQueue.main.async {
+                // Use true heading if available, otherwise magnetic heading
+                let heading = newHeading.trueHeading >= 0 ? newHeading.trueHeading : newHeading.magneticHeading
+                self.userHeading = heading
+            }
+        }
     }
 
     var speedInKilometersPerHour: Double {
         return speed >= 0 ? speed * 3.6 : 0
     }
     
+    var speedInMilesPerHour: Double {
+        return speed >= 0 ? speed * 2.237 : 0
+    }
+    
+    var currentSpeed: Double {
+        return useMetric ? speedInKilometersPerHour : speedInMilesPerHour
+    }
+    
+    var speedUnit: String {
+        return useMetric ? "km/h" : "mph"
+    }
+    
     var distanceInKilometers: Double {
         return totalDistance / 1000.0
     }
     
+    var distanceInMiles: Double {
+        return totalDistance / 1609.34
+    }
+    
+    var currentDistance: Double {
+        return useMetric ? distanceInKilometers : distanceInMiles
+    }
+    
+    var distanceUnit: String {
+        return useMetric ? "km" : "mi"
+    }
+    
     func resetDistance() {
         totalDistance = 0
-=======
-    }
-
-    var speedInKilometersPerHour: Double {
-        return speed >= 0 ? speed * 3.6 : 0
->>>>>>> 905c9f9b
+    }
+    
+    func toggleSpeedUnit() {
+        useMetric.toggle()
+    }
+}
+
+// Extension to calculate bearing between two locations
+extension CLLocation {
+    func bearing(to destination: CLLocation) -> CLLocationDirection {
+        let lat1 = coordinate.latitude.degreesToRadians
+        let lon1 = coordinate.longitude.degreesToRadians
+        let lat2 = destination.coordinate.latitude.degreesToRadians
+        let lon2 = destination.coordinate.longitude.degreesToRadians
+        
+        let dLon = lon2 - lon1
+        let y = sin(dLon) * cos(lat2)
+        let x = cos(lat1) * sin(lat2) - sin(lat1) * cos(lat2) * cos(dLon)
+        
+        let radiansBearing = atan2(y, x)
+        let degreesBearing = radiansBearing.radiansToDegrees
+        
+        return (degreesBearing + 360).truncatingRemainder(dividingBy: 360)
+    }
+}
+
+extension Double {
+    var degreesToRadians: Double { return self * .pi / 180 }
+    var radiansToDegrees: Double { return self * 180 / .pi }
+}
+
+// Custom MapView for 3D driving perspective
+struct CustomMapView: UIViewRepresentable {
+    @ObservedObject var locationManager: LocationManager
+    
+    func makeUIView(context: Context) -> MKMapView {
+        let mapView = MKMapView()
+        mapView.delegate = context.coordinator
+        mapView.showsUserLocation = true
+        mapView.userTrackingMode = .none
+        mapView.mapType = .standard
+        mapView.isPitchEnabled = true
+        mapView.isRotateEnabled = true
+        
+        // Set initial region
+        mapView.setRegion(locationManager.region, animated: false)
+        
+        return mapView
+    }
+    
+    func updateUIView(_ uiView: MKMapView, context: Context) {
+        // Update the camera based on driving view setting
+        if locationManager.useDrivingView, let userLocation = locationManager.userLocation {
+            // Set up 3D driving perspective camera
+            let camera = MKMapCamera()
+            camera.centerCoordinate = userLocation
+            camera.altitude = 800 // Height above ground in meters
+            camera.pitch = 60 // Angle from straight down (0) to horizontal (90)
+            
+            // Use user heading directly - MapKit will position camera correctly
+            camera.heading = locationManager.userHeading
+            
+            uiView.setCamera(camera, animated: true)
+        } else {
+            // Standard top-down view - just set the region
+            if !locationManager.useDrivingView {
+                uiView.setRegion(locationManager.region, animated: true)
+            }
+        }
+    }
+    
+    func makeCoordinator() -> Coordinator {
+        Coordinator(self)
+    }
+    
+    class Coordinator: NSObject, MKMapViewDelegate {
+        var parent: CustomMapView
+        
+        init(_ parent: CustomMapView) {
+            self.parent = parent
+        }
+        
+        func mapView(_ mapView: MKMapView, regionDidChangeAnimated animated: Bool) {
+            // Update the location manager's region when user pans/zooms in standard view
+            if !parent.locationManager.useDrivingView {
+                DispatchQueue.main.async {
+                    self.parent.locationManager.region = mapView.region
+                }
+            }
+        }
     }
 }
 
@@ -150,56 +281,73 @@
     @ObservedObject var locationManager: LocationManager
     @State private var userTrackingMode: MapUserTrackingMode = .none
 
-    private static let speedFormatter: MeasurementFormatter = {
-        let formatter = MeasurementFormatter()
-        formatter.unitStyle = .medium
-        formatter.unitOptions = .providedUnit
-        let numberFormatter = NumberFormatter()
-        numberFormatter.maximumFractionDigits = 1
-        numberFormatter.minimumFractionDigits = 0
-        formatter.numberFormatter = numberFormatter
-        return formatter
-    }()
-    
-    private static let distanceFormatter: MeasurementFormatter = {
-        let formatter = MeasurementFormatter()
-        formatter.unitStyle = .medium
-        formatter.unitOptions = .providedUnit
-        let numberFormatter = NumberFormatter()
-        numberFormatter.maximumFractionDigits = 2
-        numberFormatter.minimumFractionDigits = 0
-        formatter.numberFormatter = numberFormatter
-        return formatter
-    }()
-
     private var speedText: String {
-        let speed = locationManager.speedInKilometersPerHour
+        let speed = locationManager.currentSpeed
         if speed > 0 {
-            let measurement = Measurement(value: speed, unit: UnitSpeed.kilometersPerHour)
-            return Self.speedFormatter.string(from: measurement)
+            return String(format: "%.1f %@", speed, locationManager.speedUnit)
         } else {
-            return "– km/h"
+            return "– \(locationManager.speedUnit)"
         }
     }
     
     private var distanceText: String {
-        let distance = locationManager.distanceInKilometers
-        let measurement = Measurement(value: distance, unit: UnitLength.kilometers)
-        return Self.distanceFormatter.string(from: measurement)
+        let distance = locationManager.currentDistance
+        return String(format: "%.2f %@", distance, locationManager.distanceUnit)
     }
 
     var body: some View {
         ZStack {
-            Map(
-                coordinateRegion: $locationManager.region,
-                interactionModes: [.pan, .zoom],
-                showsUserLocation: true,
-                userTrackingMode: $userTrackingMode
-            )
-            .ignoresSafeArea()
-
-            // Centered speedometer
-            VStack(spacing: 8) {
+            // Use SwiftUI Map for reliability, with custom map for driving mode
+            if locationManager.useDrivingView {
+                CustomMapView(locationManager: locationManager)
+                    .ignoresSafeArea()
+            } else {
+                Map(
+                    coordinateRegion: $locationManager.region,
+                    interactionModes: [.pan, .zoom],
+                    showsUserLocation: true,
+                    userTrackingMode: $userTrackingMode
+                )
+                .ignoresSafeArea()
+            }
+            
+            // Location button in top-left corner
+            VStack {
+                HStack {
+                    Button(action: {
+                        if locationManager.useDrivingView {
+                            // Reset to user location in 3D view
+                            if let userLocation = locationManager.userLocation {
+                                withAnimation(.easeInOut(duration: 0.5)) {
+                                    locationManager.region = MKCoordinateRegion(
+                                        center: userLocation,
+                                        span: MKCoordinateSpan(latitudeDelta: 0.01, longitudeDelta: 0.01)
+                                    )
+                                }
+                            }
+                        } else {
+                            // Standard 2D map tracking
+                            withAnimation(.easeInOut(duration: 0.5)) {
+                                userTrackingMode = .follow
+                            }
+                        }
+                    }) {
+                        Image(systemName: "location")
+                            .font(.system(size: 18, weight: .medium))
+                            .foregroundColor(.primary)
+                            .frame(width: 44, height: 44)
+                            .background(.ultraThinMaterial, in: Circle())
+                            .shadow(radius: 4, x: 0, y: 2)
+                    }
+                    .padding(.leading, 20)
+                    .padding(.top, 20)
+                    Spacer()
+                }
+                Spacer()
+            }
+
+            // Speedometer at bottom, above tab bar
+            VStack {
                 Spacer()
                 
                 VStack(spacing: 12) {
@@ -219,33 +367,11 @@
                         .multilineTextAlignment(.center)
                 }
                 .padding(.horizontal, 32)
-                .padding(.vertical, 24)
-                .background(.ultraThinMaterial, in: RoundedRectangle(cornerRadius: 20))
-                .shadow(radius: 8, x: 0, y: 4)
-                
-                Spacer()
-            }
-            
-            // Location button in corner
-            VStack {
-                Spacer()
-                HStack {
-                    Spacer()
-                    Button(action: {
-                        withAnimation(.easeInOut(duration: 0.5)) {
-                            userTrackingMode = .follow
-                        }
-                    }) {
-                        Image(systemName: "location")
-                            .font(.system(size: 18, weight: .medium))
-                            .foregroundColor(.primary)
-                            .frame(width: 44, height: 44)
-                            .background(.ultraThinMaterial, in: Circle())
-                            .shadow(radius: 4, x: 0, y: 2)
-                    }
-                    .padding(.trailing, 20)
-                    .padding(.bottom, 100)
-                }
+                .padding(.vertical, 20)
+                .background(.ultraThinMaterial, in: RoundedRectangle(cornerRadius: 16))
+                .shadow(radius: 6, x: 0, y: 3)
+                .padding(.horizontal, 20)
+                .padding(.bottom, 20) // Space above tab bar
             }
         }
         .onAppear {
@@ -261,11 +387,43 @@
     var body: some View {
         NavigationView {
             List {
-                Section(header: Text("Distance Tracking")) {
+                Section(header: Text("Map View")) {
+                    // Map View Style Toggle
+                    HStack {
+                        Text("Map Perspective")
+                        Spacer()
+                        Picker("Map View", selection: $locationManager.useDrivingView) {
+                            Text("Above").tag(false)
+                            Text("Driving").tag(true)
+                        }
+                        .pickerStyle(SegmentedPickerStyle())
+                        .frame(width: 140)
+                    }
+                    
+                    Text(locationManager.useDrivingView ? 
+                         "Shows the map rotated to match your heading direction, like a GPS navigation system. Map will rotate when you start moving." :
+                         "Shows the map from directly above with a fixed north-up orientation.")
+                        .font(.caption)
+                        .foregroundColor(.secondary)
+                }
+                
+                Section(header: Text("Speed & Distance")) {
+                    // Speed Unit Toggle
+                    HStack {
+                        Text("Speed Unit")
+                        Spacer()
+                        Picker("Speed Unit", selection: $locationManager.useMetric) {
+                            Text("km/h").tag(true)
+                            Text("mph").tag(false)
+                        }
+                        .pickerStyle(SegmentedPickerStyle())
+                        .frame(width: 120)
+                    }
+                    
                     HStack {
                         Text("Total Distance")
                         Spacer()
-                        Text("\(String(format: "%.2f", locationManager.distanceInKilometers)) km")
+                        Text(String(format: "%.2f %@", locationManager.currentDistance, locationManager.distanceUnit))
                             .foregroundColor(.secondary)
                     }
                     
