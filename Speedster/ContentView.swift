--- conflicted
+++ resolved
@@ -9,22 +9,11 @@
 import MapKit
 import CoreLocation
 
-<<<<<<< HEAD
-@MainActor
-=======
->>>>>>> 5e1fc8c2
 final class LocationManager: NSObject, ObservableObject, CLLocationManagerDelegate {
     @Published var region: MKCoordinateRegion
     @Published var speed: CLLocationSpeed?
 
     private let locationManager: CLLocationManager
-<<<<<<< HEAD
-    private let span = MKCoordinateSpan(latitudeDelta: 0.005, longitudeDelta: 0.005)
-
-    override init() {
-        let defaultCoordinate = CLLocationCoordinate2D(latitude: 37.3349, longitude: -122.00902)
-        region = MKCoordinateRegion(center: defaultCoordinate, span: span)
-=======
 
     override init() {
         let defaultCoordinate = CLLocationCoordinate2D(latitude: 37.3349, longitude: -122.00902)
@@ -32,7 +21,6 @@
             center: defaultCoordinate,
             span: MKCoordinateSpan(latitudeDelta: 0.01, longitudeDelta: 0.01)
         )
->>>>>>> 5e1fc8c2
         speed = nil
         locationManager = CLLocationManager()
 
@@ -43,12 +31,8 @@
         locationManager.distanceFilter = kCLDistanceFilterNone
         locationManager.activityType = .fitness
         locationManager.pausesLocationUpdatesAutomatically = false
-<<<<<<< HEAD
-        configureAuthorization()
-=======
         locationManager.requestWhenInUseAuthorization()
         handleAuthorizationStatus(locationManager.authorizationStatus)
->>>>>>> 5e1fc8c2
     }
 
     func locationManagerDidChangeAuthorization(_ manager: CLLocationManager) {
@@ -57,43 +41,6 @@
 
     func locationManager(_ manager: CLLocationManager, didChangeAuthorization status: CLAuthorizationStatus) {
         handleAuthorizationStatus(status)
-<<<<<<< HEAD
-    }
-
-    private func configureAuthorization() {
-        locationManager.requestWhenInUseAuthorization()
-        handleAuthorizationStatus(locationManager.authorizationStatus)
-    }
-
-    private func handleAuthorizationStatus(_ status: CLAuthorizationStatus) {
-        switch status {
-        case .authorizedAlways, .authorizedWhenInUse:
-            startTracking()
-        case .denied, .restricted:
-            stopTracking()
-        case .notDetermined:
-            break
-        @unknown default:
-            break
-        }
-    }
-
-    private func startTracking() {
-        guard CLLocationManager.locationServicesEnabled() else { return }
-        locationManager.startUpdatingLocation()
-    }
-
-    private func stopTracking() {
-        locationManager.stopUpdatingLocation()
-        speed = nil
-    }
-
-    func locationManager(_ manager: CLLocationManager, didUpdateLocations locations: [CLLocation]) {
-        guard let location = locations.last, location.horizontalAccuracy >= 0 else { return }
-
-        withAnimation(.easeInOut(duration: 0.25)) {
-            region = MKCoordinateRegion(center: location.coordinate, span: span)
-=======
     }
 
     private func handleAuthorizationStatus(_ status: CLAuthorizationStatus) {
@@ -139,7 +86,6 @@
     func locationManager(_ manager: CLLocationManager, didFailWithError error: Error) {
         DispatchQueue.main.async {
             self.speed = nil
->>>>>>> 5e1fc8c2
         }
 
         speed = location.speed >= 0 ? location.speed : nil
